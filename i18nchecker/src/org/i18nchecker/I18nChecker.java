--- conflicted
+++ resolved
@@ -16,13 +16,7 @@
 
 package org.i18nchecker;
 
-<<<<<<< HEAD
 import com.sun.org.apache.xerces.internal.util.XMLCatalogResolver;
-import org.i18nchecker.impl.I18NUtils;
-import org.i18nchecker.impl.ModuleScanner;
-import org.i18nchecker.impl.TranslatedData;
-=======
->>>>>>> e87692e2
 import java.io.File;
 import java.io.FileInputStream;
 import java.io.IOException;
@@ -38,13 +32,10 @@
 import java.util.jar.Manifest;
 import org.apache.tools.ant.BuildException;
 import org.apache.tools.ant.Task;
-<<<<<<< HEAD
-import org.xml.sax.EntityResolver;
-=======
 import org.i18nchecker.impl.I18NUtils;
 import org.i18nchecker.impl.ModuleScanner;
 import org.i18nchecker.impl.TranslatedData;
->>>>>>> e87692e2
+import org.xml.sax.EntityResolver;
 
 /**
  * I18N tool class for verifying strings in Java sources and resource bundles.
@@ -132,7 +123,7 @@
             log("Scanning modules...");
 
             List<ModuleScanner> scanners = new ArrayList<ModuleScanner>();
-            collectScanners(scanners, repoRoot, topDirsToScan, moduleFilter);
+            collectScanners(scanners, repoRoot, topDirsToScan, moduleFilter, resolver);
 
             log("Collected " + scanners.size() + " scanners.");
 
@@ -142,25 +133,15 @@
             }
 
             if (language == null) {
-<<<<<<< HEAD
-                printErrors(rootDir, topDirsToScan, moduleFilter, resolver);
-=======
                 printErrors(scanners);
->>>>>>> e87692e2
             } else {
                 if (repoRoot == null) {
                     throw new BuildException("No 'repoRoot' specified.");
                 }
                 if (exportToFile != null) {
-<<<<<<< HEAD
-                    exportToFile(rootDir, topDirsToScan, language, exportToFile, moduleFilter, resolver);
-                } else if (importFromFile != null) {
-                    applyTranslation(rootDir, topDirsToScan, language, importFromFile, moduleFilter, resolver);
-=======
                     exportToFile(scanners, language, exportToFile);
                 } else if (importFromFile != null) {
                     applyTranslation(scanners, language, importFromFile);
->>>>>>> e87692e2
                 }
             }
             log("Scanning modules finished successfully!");
@@ -170,24 +151,10 @@
     }
 
     /** Mode 1 - print all I18N errors to console */
-<<<<<<< HEAD
-    private static void printErrors(
-            File rootDir,
-            List<String> topDirsToScan,
-            String moduleFilter,
-            EntityResolver resolver) throws IOException {
-
-        StringBuilder summary = new StringBuilder();
-        int total = 0;
-        List<ModuleScanner> modules = getModules(rootDir, topDirsToScan, moduleFilter, resolver);
-        for (ModuleScanner moduleScanner: modules) {
-            moduleScanner.scan();
-=======
     private void printErrors(List<? extends ModuleScanner> scanners) throws IOException {
         StringBuilder summary = new StringBuilder();
         int total = 0;
         for (ModuleScanner moduleScanner: scanners) {
->>>>>>> e87692e2
             moduleScanner.printResults(true);
             int problemsCount = moduleScanner.getProblemsCount();
             total += problemsCount;
@@ -205,21 +172,6 @@
     }
 
     /** Mode 2 - prepare CSV for translation */
-<<<<<<< HEAD
-    private static void exportToFile(
-            File rootDir,
-            List<String> topDirsToScan,
-            String language,
-            File exportToFile,
-            String moduleFilter,
-            EntityResolver resolver) throws IOException {
-
-        List<String> exportedStrings = new LinkedList<String>();
-        exportedStrings.add(TranslatedData.getCSVFileHeader());
-        List<ModuleScanner> modules = getModules(rootDir, topDirsToScan, moduleFilter, resolver);
-        for (ModuleScanner moduleScanner: modules) {
-            moduleScanner.scan();
-=======
     private void exportToFile(
             List<? extends ModuleScanner> scanners, String language, File exportToFile
     ) throws IOException {
@@ -227,7 +179,6 @@
         exportedStrings.add(TranslatedData.getCSVFileHeader());
 
         for (ModuleScanner moduleScanner : scanners) {
->>>>>>> e87692e2
             moduleScanner.printResults(false);
             String relativePath = relativePath(repoRoot, moduleScanner.getRoot());
             moduleScanner.bundle2csv(language, exportedStrings, relativePath);
@@ -238,21 +189,6 @@
     }
 
     /** Mode 3 - use translation from CSV and apply it into appropriate resource bundle files */
-<<<<<<< HEAD
-    private static void applyTranslation(
-            File rootDir,
-            List<String> topDirsToScan,
-            String language,
-            File importFromFile,
-            String moduleFilter,
-            EntityResolver resolver) throws IOException {
-        TranslatedData translatedData = new TranslatedData(importFromFile);
-        List<String> header = I18NUtils.createTranslationFilesHeader(I18nChecker.class.getName(), rootDir, importFromFile);
-        List<ModuleScanner> modules = getModules(rootDir, topDirsToScan, moduleFilter, resolver);
-        for (ModuleScanner moduleScanner: modules) {
-            moduleScanner.scan();
-            Map<String, Map<String,String>> translatedModule = translatedData.getTranslationsForModule(moduleScanner.getModuleSimpleName());
-=======
     private void applyTranslation(
             List<? extends ModuleScanner> scanners, String language, File importFromFile
     ) throws IOException {
@@ -262,7 +198,6 @@
         for (ModuleScanner moduleScanner : scanners) {
             String relativePath = relativePath(repoRoot, moduleScanner.getRoot());
             Map<String, Map<String, String>> translatedModule = translatedData.getTranslationsForModule(relativePath);
->>>>>>> e87692e2
             if (translatedModule != null) {
                 moduleScanner.csv2bundle(language, header, translatedModule);
             }
@@ -273,23 +208,6 @@
     /**
      * Mode 4 - This method is used from unit test I18NTest using introspection.
      *
-<<<<<<< HEAD
-     * @param rootDir root directory of repository
-     * @param topDirs comma separated top level directories containing modules (e.g. "modules,libraries")
-     * @param unfinishedModules contains map with counts of known problems in each module. Module names are in form e.g. "libraries/Jchem" or "modules/DIF_API", etc.
-     * @param resolver Entity resolver for parsing XML layer. Can be null.
-     * @throws IOException
-     */
-    public static String runAsTest(
-            File rootDir,
-            String topDirs,
-            Map<String,Integer> unfinishedModules,
-            EntityResolver resolver) throws IOException {
-
-        StringBuilder result = new StringBuilder();
-        List<ModuleScanner> modules = getModules(rootDir, Arrays.asList(topDirs.split(",")), null, resolver);
-        for (ModuleScanner moduleScanner: modules) {
-=======
      * @param repoRoot The root of the source code repository.
      * @param topDirs A list of folder to scan for NetBeans or Maven projects.
      *   The list should contain relative paths from the {@code repoRoot} folder.
@@ -301,15 +219,14 @@
      * @throws IOException If an I/O error occurs while scanning.
      */
     public static String runAsTest(
-            File repoRoot, String topDirs, Map<String, Integer> unfinishedModules
+            File repoRoot, String topDirs, Map<String, Integer> unfinishedModules, EntityResolver resolver
     ) throws IOException {
 
         List<ModuleScanner> scanners = new ArrayList<ModuleScanner>();
-        collectScanners(scanners, repoRoot, Arrays.asList(topDirs.split(",")), null);
+        collectScanners(scanners, repoRoot, Arrays.asList(topDirs.split(",")), null, resolver);
 
         StringBuilder result = new StringBuilder();
         for (ModuleScanner moduleScanner: scanners) {
->>>>>>> e87692e2
             moduleScanner.scan();
             String relativePath = relativePath(repoRoot, moduleScanner.getRoot());
             int expectedMaximumProblems = unfinishedModules.containsKey(relativePath)
@@ -327,38 +244,8 @@
         return result.toString();
     }
 
-<<<<<<< HEAD
-    /** Get list of all modules
-     *
-     * @param root Repository root dir
-     * @param topLevelDirs Dirs like "modules", "libraries", "commons", etc. to be scanned
-     * @return
-     */
-    private static List<ModuleScanner> getModules(File root, List<String> topLevelDirs, String filter,
-            EntityResolver resolver) throws IOException {
-        List<ModuleScanner> modules = new ArrayList<ModuleScanner>();
-        for (String name: topLevelDirs) {
-            File topLevelDir = new File(root, name);
-            if (!topLevelDir.exists() || !topLevelDir.isDirectory()) {
-                throw new IllegalArgumentException("Invalid top level dir:" + topLevelDir);
-            }
-            File[] files = topLevelDir.listFiles();
-            for (File f: files) {
-                if (f.exists() && f.isDirectory()) {
-                    File srcDir = new File(f, ModuleScanner.SRC_DIR);
-                    if (srcDir.exists() && srcDir.isDirectory()) {
-                        ModuleScanner module = new ModuleScanner(f);
-                        module.setXMLCatalogResolver(resolver);
-                        if ((filter != null) && (filter.length() > 0)) {
-                            if (!module.getModuleSimpleName().contains(filter)) {
-                                continue;
-                            }
-                        }
-                        modules.add(module);
-                    }
-=======
     private static void collectScanners(
-            List<ModuleScanner> scanners, File repoRoot, Iterable<String> topDirsToScan, String moduleFilter
+            List<ModuleScanner> scanners, File repoRoot, Iterable<String> topDirsToScan, String moduleFilter, EntityResolver resolver
     ) throws IOException {
         for (String topDirToScan : topDirsToScan) {
             File topDir = new File(repoRoot, topDirToScan);
@@ -373,10 +260,9 @@
                     continue;
                 }
                 if (isNbmManifest(new File(f, "manifest.mf"))) {
-                    scanners.add(new ModuleScanner(f, true));
+                    scanners.add(new ModuleScanner(f, true, resolver));
                 } else if (isMavenProject(new File(f, "pom.xml"))) {
-                    scanners.add(new ModuleScanner(new File(f, "/src/main/java"), false));
->>>>>>> e87692e2
+                    scanners.add(new ModuleScanner(new File(f, "/src/main/java"), false, resolver));
                 }
             }
         }
